package jira

import (
	"bytes"
	"context"
	"crypto/tls"
	"encoding/json"
	"fmt"
	"net"
	"net/http"
	"net/http/httputil"
	"strings"
	"time"
)

const (
	// RFC3339 is jira datetime format.
	RFC3339 = "2006-01-02T15:04:05-0700"
	// RFC3339MilliLayout is jira datetime format with milliseconds.
	RFC3339MilliLayout = "2006-01-02T15:04:05.000-0700"

	// InstallationTypeCloud represents Jira cloud server.
	InstallationTypeCloud = "Cloud"
	// InstallationTypeLocal represents on-premise Jira servers.
	InstallationTypeLocal = "Local"

	baseURLv3 = "/rest/api/3"
	baseURLv2 = "/rest/api/2"
	baseURLv1 = "/rest/agile/1.0"

	apiVersion2 = "v2"
	apiVersion3 = "v3"
)

var (
	// ErrNoResult denotes no results.
	ErrNoResult = fmt.Errorf("jira: no result")
	// ErrEmptyResponse denotes empty response from the server.
	ErrEmptyResponse = fmt.Errorf("jira: empty response from server")
)

// ErrUnexpectedResponse denotes response code other than the expected one.
type ErrUnexpectedResponse struct {
	Body       Errors
	Status     string
	StatusCode int
}

func (e *ErrUnexpectedResponse) Error() string {
	return e.Body.String()
}

// ErrMultipleFailed represents a grouped error, usually when
// multiple request fails when running them in a loop.
type ErrMultipleFailed struct {
	Msg string
}

func (e *ErrMultipleFailed) Error() string {
	return e.Msg
}

// Errors is a jira error type.
type Errors struct {
	Errors          map[string]string
	ErrorMessages   []string
	WarningMessages []string
}

func (e Errors) String() string {
	var out strings.Builder

	if len(e.ErrorMessages) > 0 || len(e.Errors) > 0 {
		out.WriteString("\nError:\n")
		for _, v := range e.ErrorMessages {
			out.WriteString(fmt.Sprintf("  - %s\n", v))
		}
		for k, v := range e.Errors {
			out.WriteString(fmt.Sprintf("  - %s: %s\n", k, v))
		}
	}

	if len(e.WarningMessages) > 0 {
		out.WriteString("\nWarning:\n")
		for _, v := range e.WarningMessages {
			out.WriteString(fmt.Sprintf("  - %s\n", v))
		}
	}

	return out.String()
}

// Header is a key, value pair for request headers.
type Header map[string]string

// Config is a jira config.
type Config struct {
	Server   string
	Login    string
	APIToken string
	AuthType AuthType
	Insecure *bool
	Debug    bool
}

// Client is a jira client.
type Client struct {
	transport http.RoundTripper
	insecure  bool
	server    string
	login     string
	authType  AuthType
	token     string
	timeout   time.Duration
	debug     bool
}

// ClientFunc decorates option for client.
type ClientFunc func(*Client)

// NewClient instantiates new jira client.
func NewClient(c Config, opts ...ClientFunc) *Client {
	client := Client{
		server:   strings.TrimSuffix(c.Server, "/"),
		login:    c.Login,
		token:    c.APIToken,
		authType: c.AuthType,
		debug:    c.Debug,
	}

	for _, opt := range opts {
		opt(&client)
	}

	client.transport = &http.Transport{
		Proxy:           http.ProxyFromEnvironment,
		TLSClientConfig: &tls.Config{InsecureSkipVerify: client.insecure},
		DialContext: (&net.Dialer{
			Timeout: client.timeout,
		}).DialContext,
	}

	return &client
}

// WithTimeout is a functional opt to attach timeout to the client.
func WithTimeout(to time.Duration) ClientFunc {
	return func(c *Client) {
		c.timeout = to
	}
}

// WithInsecureTLS is a functional opt that allow you to skip TLS certificate verification.
func WithInsecureTLS(ins bool) ClientFunc {
	return func(c *Client) {
		c.insecure = ins
	}
}

// Get sends GET request to v3 version of the jira api.
func (c *Client) Get(ctx context.Context, path string, headers Header) (*http.Response, error) {
	return c.request(ctx, http.MethodGet, c.server+baseURLv3+path, nil, headers)
}

// GetV2 sends GET request to v2 version of the jira api.
func (c *Client) GetV2(ctx context.Context, path string, headers Header) (*http.Response, error) {
	return c.request(ctx, http.MethodGet, c.server+baseURLv2+path, nil, headers)
}

// GetV1 sends get request to v1 version of the jira api.
func (c *Client) GetV1(ctx context.Context, path string, headers Header) (*http.Response, error) {
	return c.request(ctx, http.MethodGet, c.server+baseURLv1+path, nil, headers)
}

// Post sends POST request to v3 version of the jira api.
func (c *Client) Post(ctx context.Context, path string, body []byte, headers Header) (*http.Response, error) {
	return c.request(ctx, http.MethodPost, c.server+baseURLv3+path, body, headers)
}

// PostV2 sends POST request to v2 version of the jira api.
func (c *Client) PostV2(ctx context.Context, path string, body []byte, headers Header) (*http.Response, error) {
	return c.request(ctx, http.MethodPost, c.server+baseURLv2+path, body, headers)
}

// PostV1 sends POST request to v1 version of the jira api.
func (c *Client) PostV1(ctx context.Context, path string, body []byte, headers Header) (*http.Response, error) {
	return c.request(ctx, http.MethodPost, c.server+baseURLv1+path, body, headers)
}

// Put sends PUT request to v3 version of the jira api.
func (c *Client) Put(ctx context.Context, path string, body []byte, headers Header) (*http.Response, error) {
	return c.request(ctx, http.MethodPut, c.server+baseURLv3+path, body, headers)
}

// PutV2 sends PUT request to v2 version of the jira api.
func (c *Client) PutV2(ctx context.Context, path string, body []byte, headers Header) (*http.Response, error) {
	return c.request(ctx, http.MethodPut, c.server+baseURLv2+path, body, headers)
}

// DeleteV2 sends DELETE request to v2 version of the jira api.
func (c *Client) DeleteV2(ctx context.Context, path string, headers Header) (*http.Response, error) {
	return c.request(ctx, http.MethodDelete, c.server+baseURLv2+path, nil, headers)
}

func (c *Client) request(ctx context.Context, method, endpoint string, body []byte, headers Header) (*http.Response, error) {
	var (
		req *http.Request
		res *http.Response
		err error
	)

	req, err = http.NewRequest(method, endpoint, bytes.NewReader(body))
	if err != nil {
		return nil, err
	}

	defer func() {
		if c.debug {
			dump(req, res)
		}
	}()

	for k, v := range headers {
		req.Header.Set(k, v)
	}

	if c.authType == AuthTypeBearer {
		req.Header.Add("Authorization", "Bearer "+c.token)
	} else {
		req.SetBasicAuth(c.login, c.token)
	}

<<<<<<< HEAD
	httpClient := &http.Client{Transport: c.transport}
	res, err = httpClient.Do(req.WithContext(ctx))

	return res, err
=======
	return c.transport.RoundTrip(req.WithContext(ctx))
>>>>>>> 08c9e97b
}

func dump(req *http.Request, res *http.Response) {
	reqDump, _ := httputil.DumpRequest(req, true)
	prettyPrintDump("Request Details", reqDump)

	if res != nil {
		respDump, _ := httputil.DumpResponse(res, false)
		prettyPrintDump("Response Details", respDump)
	}
}

func prettyPrintDump(heading string, data []byte) {
	const separatorWidth = 60

	fmt.Printf("\n\n%s", strings.ToUpper(heading))
	fmt.Printf("\n%s\n\n", strings.Repeat("-", separatorWidth))
	fmt.Print(string(data))
}

func formatUnexpectedResponse(res *http.Response) *ErrUnexpectedResponse {
	var b Errors

	// We don't care about decoding error here.
	_ = json.NewDecoder(res.Body).Decode(&b)

	return &ErrUnexpectedResponse{
		Body:       b,
		Status:     res.Status,
		StatusCode: res.StatusCode,
	}
}<|MERGE_RESOLUTION|>--- conflicted
+++ resolved
@@ -230,14 +230,9 @@
 		req.SetBasicAuth(c.login, c.token)
 	}
 
-<<<<<<< HEAD
 	httpClient := &http.Client{Transport: c.transport}
-	res, err = httpClient.Do(req.WithContext(ctx))
-
-	return res, err
-=======
-	return c.transport.RoundTrip(req.WithContext(ctx))
->>>>>>> 08c9e97b
+
+	return httpClient.Do(req.WithContext(ctx))
 }
 
 func dump(req *http.Request, res *http.Response) {
