--- conflicted
+++ resolved
@@ -50,13 +50,11 @@
 # List issues in a plain table view and show all fields
 $ jira issue list --plain --no-truncate
 
-<<<<<<< HEAD
 # List issues in a plain table view using custom delimiter (default is "\t")
 $ jira issue list --plain --delimeter "|"
-=======
+
 # List issues as raw JSON data
 $ jira issue list --raw
->>>>>>> 25d7416d
 
 # List issues of type "Epic" in status "Done"
 $ jira issue list -tEpic -sDone
@@ -146,11 +144,11 @@
 	plain, err := cmd.Flags().GetBool("plain")
 	cmdutil.ExitIfError(err)
 
-<<<<<<< HEAD
+
 	delimiter, err := cmd.Flags().GetString("delimiter")
-=======
+	cmdutil.ExitIfError(err)
+  
 	csv, err := cmd.Flags().GetBool("csv")
->>>>>>> 25d7416d
 	cmdutil.ExitIfError(err)
 
 	noHeaders, err := cmd.Flags().GetBool("no-headers")
@@ -183,11 +181,8 @@
 		},
 		Display: view.DisplayFormat{
 			Plain:        plain,
-<<<<<<< HEAD
 			Delimiter:    delimiter,
-=======
 			CSV:          csv,
->>>>>>> 25d7416d
 			NoHeaders:    noHeaders,
 			NoTruncate:   noTruncate,
 			FixedColumns: fixedColumns,
@@ -249,13 +244,10 @@
 	cmd.Flags().Bool("plain", false, "Display output in plain mode")
 	cmd.Flags().Bool("no-headers", false, "Don't display table headers in plain mode. Works only with --plain")
 	cmd.Flags().Bool("no-truncate", false, "Show all available columns in plain mode. Works only with --plain")
-<<<<<<< HEAD
 	cmd.Flags().String("delimiter", "\t", "Custom delimeter for columns in plain mode. Works only with --plain")
-=======
 	cmd.Flags().Uint("comments", 1, "Show N comments when viewing the issue")
 	cmd.Flags().Bool("raw", false, "Print raw JSON output")
 	cmd.Flags().Bool("csv", false, "Print output in CSV format")
->>>>>>> 25d7416d
 
 	if cmd.HasParent() && cmd.Parent().Name() != "sprint" {
 		cmd.Flags().String("columns", "", "Comma separated list of columns to display in the plain mode.\n"+
